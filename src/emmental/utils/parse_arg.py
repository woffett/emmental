import argparse


def str2bool(v):
    if v.lower() in ("yes", "true", "t", "y", "1"):
        return True
    elif v.lower() in ("no", "false", "f", "n", "0"):
        return False
    else:
        raise argparse.ArgumentTypeError("Boolean value expected.")


def str2dict(v):
    dict = {}
    for token in v.split(","):
        key, value = token.split(":")
        dict[key] = value

    return dict


def parse_arg(parser=None):
    """Parse the command line"""
    if parser is None:
        parser = argparse.ArgumentParser(
            "Emmental configuration",
            formatter_class=argparse.ArgumentDefaultsHelpFormatter,
        )

    # Load meta configuration
    meta_config = parser.add_argument_group("Meta configuration")

    meta_config.add_argument(
        "--seed",
        type=int,
        default=0,
        help="Random seed for all numpy/torch/cuda operations in model and learning",
    )

    meta_config.add_argument(
        "--verbose",
        type=str2bool,
        default=True,
        help="Whether to print the log information",
    )

    meta_config.add_argument(
        "--log_path", type=str, default="logs", help="Directory to save running log"
    )

    # Load model configuration
    model_config = parser.add_argument_group("Model configuration")

    model_config.add_argument(
        "--model_path", type=str, default=None, help="Path to pretrained model"
    )

    model_config.add_argument(
        "--device",
        type=int,
        default=0,
        help="Which device to use (-1 for cpu or gpu id (e.g., 0 for cuda:0))",
    )

    model_config.add_argument(
        "--dataparallel",
        type=str2bool,
        default=True,
        help="Whether to use dataparallel or not",
    )

    # Learning configuration
    learner_config = parser.add_argument_group("Learning configuration")

    learner_config.add_argument(
        "--fp16",
        type=str2bool,
        default=False,
        help="Whether to use half precision to train",
    )

    learner_config.add_argument(
        "--n_epochs", type=int, default=3, help="Total number of learning epochs"
    )

    learner_config.add_argument(
        "--train_split", type=str, default="train", help="The split for training"
    )

    learner_config.add_argument(
        "--valid_split", type=str, default="valid", help="The split for validation"
    )

    learner_config.add_argument(
        "--test_split", type=str, default="test", help="The split for testing"
    )

    learner_config.add_argument(
        "--ignore_index",
        type=int,
        default=0,
        help="The ignore index, uses for masking samples",
    )

    # Optimizer configuration
    optimizer_config = parser.add_argument_group("Optimizer configuration")

    optimizer_config.add_argument(
        "--optimizer",
        type=str,
        default="adam",
<<<<<<< HEAD
        choices=["adam", "adamax", "sgd"],
=======
        choices=["adam", "sgd", "adamax"],
>>>>>>> 4567a050
        help="The optimizer to use",
    )

    optimizer_config.add_argument("--lr", type=float, default=1e-3, help="Learing rate")

    optimizer_config.add_argument(
        "--l2", type=float, default=0.0, help="l2 regularization"
    )

    optimizer_config.add_argument(
        "--grad_clip", type=float, default=1.0, help="Gradient clipping"
    )

    optimizer_config.add_argument(
        "--sgd_momentum", type=float, default=0.9, help="SGD momentum"
    )

    # TODO: add adam betas

    optimizer_config.add_argument(
        "--amsgrad",
        type=str2bool,
        default=False,
        help="Whether to use the AMSGrad variant of adam",
    )

    optimizer_config.add_argument(
        "--eps", type=float, default=1e-8, help="eps in adam or adamax"
    )

    # Scheduler configuration
    scheduler_config = parser.add_argument_group("Scheduler configuration")

    scheduler_config.add_argument(
        "--lr_scheduler",
        type=str,
        default=None,
        choices=["linear", "exponential", "reduce_on_plateau"],
        help="Learning rate scheduler",
    )

    scheduler_config.add_argument(
        "--warmup_steps", type=float, default=None, help="Warm up steps"
    )

    scheduler_config.add_argument(
        "--warmup_unit",
        type=str,
        default="batch",
        choices=["epoch", "batch"],
        help="Warm up unit",
    )

    scheduler_config.add_argument(
        "--warmup_percentage", type=float, default=None, help="Warm up percentage"
    )

    scheduler_config.add_argument(
        "--min_lr", type=float, default=0.0, help="Minimum learning rate"
    )

    scheduler_config.add_argument(
        "--linear_lr_scheduler_min_lr",
        type=float,
        default=0.0,
        help="Minimum learning rate for linear lr scheduler",
    )

    scheduler_config.add_argument(
        "--exponential_lr_scheduler_gamma",
        type=float,
        default=0.9,
        help="Gamma for exponential lr scheduler",
    )

    scheduler_config.add_argument(
        "--plateau_lr_scheduler_factor",
        type=float,
        default=0.5,
        help="factor for plateau lr scheduler",
    )

    scheduler_config.add_argument(
        "--plateau_lr_scheduler_patience",
        type=int,
        default=10,
        help="Patience for plateau lr scheduler",
    )

    scheduler_config.add_argument(
        "--plateau_lr_scheduler_threshold",
        type=float,
        default=0.0001,
        help="Threshold for plateau lr scheduler",
    )

    scheduler_config.add_argument(
        "--task_scheduler",
        type=str,
        default="round_robin",
        choices=["sequential", "round_robin"],
        help="task scheduler",
    )

    # Logging configuration
    logging_config = parser.add_argument_group("Logging configuration")

    logging_config.add_argument(
        "--counter_unit",
        type=str,
        default="batch",
        choices=["epoch", "batch"],
        help="Logging unit (epoch, batch)",
    )

    logging_config.add_argument(
        "--evaluation_freq", type=float, default=2, help="Logging evaluation frequency"
    )

    logging_config.add_argument(
        "--writer",
        type=str,
        default="tensorboard",
        choices=["json", "tensorboard"],
        help="The writer format (json, tensorboard)",
    )

    logging_config.add_argument(
        "--checkpointing",
        type=str2bool,
        default=True,
        help="Whether to checkpoint the model",
    )

    logging_config.add_argument(
        "--checkpoint_path", type=str, default=None, help="Checkpointing path"
    )

    logging_config.add_argument(
        "--checkpoint_freq",
        type=int,
        default=1,
        help="Checkpointing every k logging time",
    )

    logging_config.add_argument(
        "--checkpoint_metric",
        type=str2dict,
        default={"model/train/all/loss": "min"},
        help=(
            "Checkpointing metric (metric_name:mode), "
            "e.g., `model/train/all/loss:min`"
        ),
    )

    logging_config.add_argument(
        "--checkpoint_task_metrics",
        type=str2dict,
        default=None,
        help=(
            "Task specific checkpointing metric "
            "(metric_name1:mode1,metric_name2:mode2)"
        ),
    )

    logging_config.add_argument(
        "--checkpoint_runway",
        type=float,
        default=0,
        help="Checkpointing runway (no checkpointing before k checkpointing unit)",
    )

    logging_config.add_argument(
        "--checkpoint_clear",
        type=str2bool,
        default=True,
        help="Whether to clear immedidate checkpointing",
    )

    return parser


def parse_arg_to_config(args):
    """Parse the arguments to config dict"""

    config = {
        "meta_config": {
            "seed": args.seed,
            "verbose": args.verbose,
            "log_path": args.log_path,
        },
        "model_config": {
            "model_path": args.model_path,
            "device": args.device,
            "dataparallel": args.dataparallel,
        },
        "learner_config": {
            "fp16": args.fp16,
            "n_epochs": args.n_epochs,
            "train_split": args.train_split,
            "valid_split": args.valid_split,
            "test_split": args.test_split,
            "ignore_index": args.ignore_index,
            "optimizer_config": {
                "optimizer": args.optimizer,
                "lr": args.lr,
                "l2": args.l2,
                "grad_clip": args.grad_clip,
                "sgd_config": {"momentum": args.sgd_momentum},
<<<<<<< HEAD
                "adam_config": {"betas": (0.9, 0.999), "amsgrad": args.amsgrad},
                "adamax_config": {"betas": (0.9, 0.999)},
=======
                "adam_config": {
                    "betas": (0.9, 0.999),
                    "amsgrad": args.amsgrad,
                    "eps": args.eps,
                },
                "adamax_config": {"betas": (0.9, 0.999), "eps": args.eps},
>>>>>>> 4567a050
            },
            "lr_scheduler_config": {
                "lr_scheduler": args.lr_scheduler,
                "warmup_steps": args.warmup_steps,
                "warmup_unit": args.warmup_unit,
                "warmup_percentage": args.warmup_percentage,
                "min_lr": args.min_lr,
                "linear_config": {"min_lr": args.linear_lr_scheduler_min_lr},
                "exponential_config": {"gamma": args.exponential_lr_scheduler_gamma},
                "plateau_config": {
                    "factor": args.plateau_lr_scheduler_factor,
                    "patience": args.plateau_lr_scheduler_patience,
                    "threshold": args.plateau_lr_scheduler_threshold,
                },
            },
            "task_scheduler": args.task_scheduler,
        },
        "logging_config": {
            "counter_unit": args.counter_unit,
            "evaluation_freq": args.evaluation_freq,
            "writer_config": {"writer": args.writer, "verbose": True},
            "checkpointing": args.checkpointing,
            "checkpointer_config": {
                "checkpoint_path": args.checkpoint_path,
                "checkpoint_freq": args.checkpoint_freq,
                "checkpoint_metric": args.checkpoint_metric,
                "checkpoint_task_metrics": args.checkpoint_task_metrics,
                "checkpoint_runway": args.checkpoint_runway,
                "checkpoint_clear": args.checkpoint_clear,
            },
        },
    }

    return config<|MERGE_RESOLUTION|>--- conflicted
+++ resolved
@@ -109,11 +109,7 @@
         "--optimizer",
         type=str,
         default="adam",
-<<<<<<< HEAD
         choices=["adam", "adamax", "sgd"],
-=======
-        choices=["adam", "sgd", "adamax"],
->>>>>>> 4567a050
         help="The optimizer to use",
     )
 
@@ -323,17 +319,12 @@
                 "l2": args.l2,
                 "grad_clip": args.grad_clip,
                 "sgd_config": {"momentum": args.sgd_momentum},
-<<<<<<< HEAD
-                "adam_config": {"betas": (0.9, 0.999), "amsgrad": args.amsgrad},
-                "adamax_config": {"betas": (0.9, 0.999)},
-=======
                 "adam_config": {
                     "betas": (0.9, 0.999),
                     "amsgrad": args.amsgrad,
                     "eps": args.eps,
                 },
                 "adamax_config": {"betas": (0.9, 0.999), "eps": args.eps},
->>>>>>> 4567a050
             },
             "lr_scheduler_config": {
                 "lr_scheduler": args.lr_scheduler,
